--- conflicted
+++ resolved
@@ -114,7 +114,6 @@
 
         crosses = [num[0] for num in result]
 
-<<<<<<< HEAD
         self.addDataPoints([crosses, [cutoff]*len(crosses)], layer='thresh_crosses', style='r*', name='crossovers', force= True)
         self.compute_bbox(crosses)
 
@@ -179,11 +178,9 @@
         self.addDataPoints([leftminx, leftminy], style='y*', layer= 'onsets')
         self.addDataPoints([rightminx, rightminy], style='y*', layer= 'onsets')
 
-=======
         self.addDataPoints([crosses, [cutoff]*len(crosses)], layer='thresh_crosses', style='r*',
                            name='crossovers', force=True)
         plotter.show()
->>>>>>> f03a7f9a
 
 ssort = spikesorter("SSort")
 
@@ -192,7 +189,6 @@
                                   pp.Point2D(15000, cutoff), subplot = '11')
 ltarget.update(name ='threshline')
 
-<<<<<<< HEAD
 rets = find_internal_extrema(ssort.traj.sample())
 
 fig_struct, figs = ssort.plotter._resolveFig(None)
@@ -206,7 +202,6 @@
 
 #sp = snap_point(-0.51, 0.51)
 #ssort.mouse_event_snap(sp)
-=======
 # For testing:
 
 ##class keyev(object):
@@ -216,5 +211,4 @@
 ##ev.key = 'down'
 ##ssort.key_on(ev)
 
-halt = True
->>>>>>> f03a7f9a
+halt = True