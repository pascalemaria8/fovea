"""
Scenario 1: Game 1

General situation (full game)
-------------------------------

General feature requirements:
    Convex trajectory (no points of inflection) i.e. curvature > 0
      Metric: curvature
    Eccentricity < 1 (elliptical or circular orbit)
      Metric: eccentricity around a body
    Source is on the ellipse or circle
      Event detection determines
    Trajectory must not hit boundaries
      Non-detection of boundary events
    Trajectory stays far from bodies


Test assumption:
    Calculate eccentricity using distance of #1 from source
      as a (near-circular) radius

Test optimization:
    Calculate bearing and speed that will achieve low
      eccentricty

"""
from __future__ import division
from PyDSTool import *
import PyDSTool.Toolbox.phaseplane as pp
from bombardier import *
import bombardier
import fovea
import fovea.graphics as gx
from fovea.graphics import tracker

import fovea.domain2D as dom
from fovea import common, prep, graphics

import yaml
with open('bodies_setup.yaml') as f:
    setup = yaml.load(f)

# -------------------------------------
class GUIrocket(gx.diagnosticGUI):
    def __init__(self, bodies, title, axisbgcol='black'):
        """
        bodies is a dict-like mapping of 1 or more:
           <ID int>: {'density': <float>,
                      'radius': <float>,
                      'position': [<float>, <float>]}
        """
        global next_fighandle

        global plotter
        plotter = gx.plotter2D()
<<<<<<< HEAD
        graphics.diagnosticGUI.__init__(self, plotter)
=======
        gx.diagnosticGUI.__init__(self, plotter)

        # Sim setup

        # context objects (lines of interest, domains, etc)
        self.context_objects = []
        # external tracked objects (measures, etc)
        self.tracked_objects = []
        #
        self.selected_object = None
        self.selected_object_temphandle = None
        #
        self.current_domain_handler = dom.GUI_domain_handler(self)

        # name of task controlling mouse click event handler
        self.mouse_wait_state_owner = None

        # last output from a UI action
        self.last_output = None

        # if defined, will be refreshed on each Go!
        self.calc_context = None

>>>>>>> f03a7f9a

        # --- SPECIFIC TO BOMBARDIER
        # Setup shoot params
        self.vel = 0.8
        self.ang = 0
        self.da = 0.005
        self.dv = 0.0005
        # used for color-coding trajectories by speed
        self.maxspeed = 2.2

        # one time graphics setup
        # for plot handles
        self.trajline = None
        self.startpt = None
        self.endpt = None
        self.quartiles = None

        # Axes background colour
        self.axisbgcol = axisbgcol

        #Setup code
        DOI = [(-xdomain_halfwidth,xdomain_halfwidth),(0,1)]
        self.clean() # in case rerun in same session
        self.addFig('master',
                        title='Bombardier',
                        xlabel='x', ylabel='y',
                        domain=DOI)

        #Setup all layers

        self.addLayer('trajs')
        self.addLayer('bodies', kind='patch')
        self.addLayer('text', kind='text')

        self.name = 'gamespace'

        self.setup({'11':
                    {'name': self.name,
                     'scale': DOI,
                     'layers':['trajs', 'bodies', 'text'],
                     'callbacks':'*',
                     'axes_vars': ['x', 'y']
                     }
                    },
                  size=(9, 7), with_times=False, basic_widgets=False)

        self.fignum = 1

        fig_struct, fig = self.plotter._resolveFig('master')
        self.ax = fig_struct.arrange['11']['axes_obj']

        self.addWidget(Slider, callback=self.updateAng, axlims = (0.1, 0.055, 0.65, 0.03),
                      label='Shoot Angle', valmin= -maxangle, valmax= maxangle,
                      valinit= self.ang, color='b', dragging=False, valfmt='%2.3f')

        self.addWidget(Slider, callback=self.updateVel, axlims=(0.1, 0.02, 0.65, 0.03),
                      label='Shoot Speed', valmin=0.01, valmax=2,
                      valinit=self.vel, color='b',
                      dragging=False, valfmt='%1.4f')


        # assume max of N-2 planetoid bodies + target + source
        self.N = len(bodies)
        self.gen_versioner = common.gen_versioner(os.path.abspath('.'),
                                                         self.name,
                                                         'simgen_N%i'%self.N,
                                                         gentype, 1)

        # Make this more generic for ABC
        self.setup_pars(bodies)

        # --- END OF BOMBARDIER SPECIFICS

        # Move these to a _recreate method than can be reused for un-pickling

        self.addWidget(Button, callback=self.go, axlims=(0.005, 0.1, 0.045, 0.03), label='Go!')

        # context_changed flag set when new objects created using declare_in_context(),
        # and unset when Generator is created with the new context code included
        self.context_changed = False
        self.setup_gen(self.model_namer)

        self.mouse_cid = None # event-connection ID
        self.go(run=False)
        # force call to graphics_refresh because run=False above
        self.graphics_refresh(cla=False)
        plt.show()

        # next_fighandle for whenever a new model is put in a new figure (new game instance)
        next_fighandle += 1


    def graphics_refresh(self, cla=True):
        if cla:
            self.ax.cla()

        #Make quartiles
        xquarts = Point({'x': 4})
        yquarts = Point({'y': 4})

        try:
            n = len(self.points)
            coorddict = {'xq':
                         {'x':'xq', 'y':'yq', 'layer':'trajs', 'name':'quarts1', 'style':'kd'}
                         }
            quarts = Pointset({'coordarray': np.array([[self.points['x'][int(0.25*n)], self.points['x'][int(0.5*n)], self.points['x'][int(0.75*n)]],
                                           [self.points['y'][int(0.25*n)], self.points['y'][int(0.5*n)], self.points['y'][int(0.75*n)]]]),
                      'coordnames': ['xq', 'yq']})
            self.addDataPoints(quarts, coorddict=coorddict)

        except TypeError:
            pass

        #Traj Pointset
        coorddict = {'x':
                     {'x':'x', 'y':'y','layer':'trajs','name':'data1', 'object':'collection'},
                      #{'x':'x', 'y':'y','layer':'trajs', 'object':'collection'},
                     'speed':
                     {'map_color_to':'x'}
                     }
        self.addDataPoints(self.points, coorddict=coorddict)

        #Bodies Pointset
        bodsPoints = Pointset({'coordarray': np.array([[self.pos[i][0] for i in range(len(self.pos))],
                                       [self.pos[i][1] for i in range(len(self.pos))],
                                       [self.radii[i] for i in range(len(self.radii))]]),
                  'coordnames': ['px', 'py', 'radii']})
        coorddict = {'px':
                     {'x':'px', 'y':'py','layer':'bodies','name':'bods1', 'style':'g', 'object':'circle'},
                     'radii':
                     {'map_radius_to':'px'}
                     }
        self.addDataPoints(bodsPoints, coorddict=coorddict)

        pos = np.array(self.pos).transpose()
        for i in range(len(pos[0])):
            self.plotter.addText(pos[0][i], pos[1][i], i, style='k', layer='text')

        self.plotter.show(rebuild=False)

    # Methods for pickling protocol
    def __getstate__(self):
        d = copy(self.__dict__)
        for fname, finfo in self._funcreg.items():
            try:
                del d[fname]
            except KeyError:
                pass
        # delete MPL objects
        for obj in some_list:
            try:
                del d['']
            except KeyError:
                pass
        return d

    def __setstate__(self, state):
        # INCOMPLETE!
        self.__dict__.update(state)
        self._stuff = None
        if something != {}:
            self._recreate() # or re-call __init__

    def _recreate(self):
        raise NotImplementedError

    #def declare_in_context(self, con_obj):
        ## context_changed flag set when new objects created and unset when Generator is
        ## created with the new context code included
        #self.context_changed = True
        #self.context_objects.append(con_obj)

    def __str__(self):
        return self.name

    def setup_pars(self, data):
        # Should generalize to non-bombardier application
        N = self.N
        radii = {}
        density = {}
        pos = {}
        for i, body in data.items():
            pos[i] = pp.Point2D(body['position'][0], body['position'][1],
                                labels={'body': i})
            radii[i] = body['radius']
            density[i] = body['density']
        ixs = range(N)
        self.radii = [radii[i] for i in ixs]
        self.density = [density[i] for i in ixs]
        self.pos = [pos[i] for i in ixs] # planet positions
        self.masses = [density[i]*np.pi*r*r for (i,r) in enumerate(self.radii)]
        rdict = dict([('r%i' %i, self.radii[i]) for i in ixs])
        mdict = dict([('m%i' %i, self.masses[i]) for i in ixs])
        posxdict = dict([('bx%i' %i, pos[i][0]) for i in ixs])
        posydict = dict([('by%i' %i, pos[i][1]) for i in ixs])
        pardict = {'G': G}  # global param for gravitational constant
        pardict.update(rdict)
        pardict.update(mdict)
        pardict.update(posxdict)
        pardict.update(posydict)
        self.body_pars = pardict
        self.icpos = np.array((0.0, 0.08))
        self.icvel = np.array((0.0, 0.0))

    def make_gen(self, pardict, name):
        # scrape GUI diagnostic object extras for generator
        extra_events = []
        extra_fnspecs = {}
        extra_pars = {}
        extra_auxvars = {}
        for gui_obj in self.context_objects:
            extra_events.append(gui_obj.extra_events)
            extra_fnspecs.update(gui_obj.extra_fnspecs)
            extra_pars.update(gui_obj.extra_pars)
            extra_auxvars.update(gui_obj.extra_auxvars)

        Fx_str = ""
        Fy_str = ""
        for i in range(self.N):
            Fx_str += "-G*m%i*(x-bx%i)/pow(d(x,y,bx%i,by%i),3)" % (i,i,i,i)
            Fy_str += "-G*m%i*(y-by%i)/pow(d(x,y,bx%i,by%i),3)" % (i,i,i,i)

        DSargs = args()
        DSargs.varspecs = {'vx': Fx_str, 'x': 'vx',
                           'vy': Fy_str, 'y': 'vy',
                           'Fx_out': 'Fx(x,y)', 'Fy_out': 'Fy(x,y)',
                           'speed': 'sqrt(vx*vx+vy*vy)',
                           'bearing': '90-180*atan2(vy,vx)/pi'}
        DSargs.varspecs.update(extra_auxvars)
        auxfndict = {'Fx': (['x', 'y'], Fx_str),
                     'Fy': (['x', 'y'], Fy_str),
                     'd': (['xx', 'yy', 'x1', 'y1'], "sqrt((xx-x1)*(xx-x1)+(yy-y1)*(yy-y1))")
                    }
        DSargs.auxvars = ['Fx_out', 'Fy_out', 'speed', 'bearing'] + \
            list(extra_auxvars.keys())
        DSargs.pars = pardict
        DSargs.pars.update(extra_pars)
        DSargs.fnspecs = auxfndict
        DSargs.fnspecs.update(extra_fnspecs)
        DSargs.algparams = {'init_step':0.001,
                            'max_step': 0.01,
                            'max_pts': 20000,
                            'maxevtpts': 2,
                            'refine': 5}

        targetlang = \
            self.gen_versioner._targetlangs[self.gen_versioner.gen_type]

        # Events for external boundaries (left, right, top, bottom)
        Lev = Events.makeZeroCrossEvent('x+%f'%xdomain_halfwidth, -1,
                                        {'name': 'Lev',
                                         'eventtol': 1e-5,
                                         'precise': True,
                                         'term': True},
                                        varnames=['x'],
                                        targetlang=targetlang)
        Rev = Events.makeZeroCrossEvent('x-%f'%xdomain_halfwidth, 1,
                                        {'name': 'Rev',
                                         'eventtol': 1e-5,
                                         'precise': True,
                                         'term': True},
                                        varnames=['x'],
                                        targetlang=targetlang)
        Tev = Events.makeZeroCrossEvent('y-1', 1,
                                        {'name': 'Tev',
                                         'eventtol': 1e-5,
                                         'precise': True,
                                         'term': True},
                                        varnames=['y'],
                                        targetlang=targetlang)
        Bev = Events.makeZeroCrossEvent('y', -1,
                                        {'name': 'Bev',
                                         'eventtol': 1e-5,
                                         'precise': True,
                                         'term': True},
                                        varnames=['y'],
                                        targetlang=targetlang)

        # Events for planetoids
        bevs = []
        for i in range(self.N):
            bev = Events.makeZeroCrossEvent('d(x,y,bx%i,by%i)-r%i' % (i,i,i),
                                            -1,
                                        {'name': 'b%iev' %i,
                                         'eventtol': 1e-5,
                                         'precise': True,
                                         'term': True},
                                        varnames=['x','y'],
                                        parnames=list(pardict.keys()),
                                        fnspecs=auxfndict,
                                        targetlang=targetlang)
            bevs.append(bev)

        DSargs.events = [Lev, Rev, Tev, Bev] + bevs + extra_events
        DSargs.checklevel = 2
        DSargs.ics = {'x': self.icpos[0], 'y': self.icpos[1],
                      'vx': 0., 'vy': 1.5}
        DSargs.name = name
        DSargs.tdomain = [0, 10000]
        DSargs.tdata = [0, 50]

        # turns arguments into Generator then embed into Model object
        self.model = self.gen_versioner.make(DSargs)


    def go(self, run=True):
        """
        Note: This method can only start a trajectory from the
        launcher at the bottom of the screen!

        To shoot from a specific point that's been set by hand,
        call self.run() then self.graphics_refresh(cla=False)
        """
        a = self.ang
        v = self.vel
        # Angle a of shooting is relative to vertical, up to +/- maxangle degrees
        if a > maxangle:
            # assume is vestigial from a different initial condition
            a = maxangle
        elif a < -maxangle:
            a = -maxangle
        rad = pi*(a-90)/180.
        x = self.radii[0]*cos(rad)
        y = -self.radii[0]*sin(rad)
        vx = v*cos(rad)
        vy = -v*sin(rad)
        self.model.set(ics={'vx': vx, 'vy': vy,
                             'x': x, 'y': y})
        if run:
            self.run()
            self.graphics_refresh(cla=False)
        self.masterWin.canvas.draw()
        plt.draw()

    def set(self, pair, ic=None, by_vel=False):
        """Set solution pair (ang, speed) and optional (x,y)
        initial condition, where ang is in degrees.

        With option by_vel=True (default False),
         the pair will be treated as (vx, vy) instead
        """
        assert len(pair) == 2
        if ic is not None:
            assert 'x' in ic and 'y' in ic and len(ic) == 2
            self.model.set(ics=ic)
            self.icpos = ic
            if by_vel:
                vx, vy = pair
                # both conversions in this section are -90?
                self.ang = 180*atan2(vy,vx)/pi - 90
                self.vel = sqrt(vx*vx+vy*vy)
            else:
                # can't set ang and vel according to rules for regular
                # shooting because we are reconstructing a partial
                # trajectory out in space
                self.ang, self.vel = pair
                rad = pi*(self.ang-90)/180.
                vx = self.vel*cos(rad)
                vy = -self.vel*sin(rad)
            self.model.set(ics={'vx': vx, 'vy': vy})
        else:
            self.setAng(pair[0])
            self.setVel(pair[1])


    def setAng(self, ang):
        self.widgets['Shoot Angle'].set_val(ang)

    def setVel(self, vel):
        self.widgets['Shoot Speed'].set_val(vel)

    def updateAng(self, ang):
        if ang < -maxangle:
            ang = -maxangle
        elif ang > maxangle:
            ang = maxangle
        self.ang = ang
        self.go(run=False)

    def updateVel(self, vel):
        if vel < 0.01:
            print("Velocity must be >= 0.01")
            vel = 0.01
        self.vel = vel
        self.go(run=False)

    def run(self, tmax=None):
        self.model.compute('test', force=True)
        self.traj = self.model.trajectories['test']
        self.addDataTraj(self.traj)
        self.pts = self.points #Shouldn't have to do this.
        if self.calc_context is not None:
            # Update calc context
            self.calc_context()

    def get_forces(self, x, y):
        """
        For given x, y coord arguments, returns two dictionaries keyed
        by body number (1-N):
        net force magnitude, force vector
        """
        # Bombardier specific
        Fxs = []
        Fys = []
        Fs = []
        pars = self.model.query('pars')
        ixs = range(self.N)
        for i in ixs:
            m = pars['m%i'%i]
            bx = pars['bx%i'%i]
            by = pars['by%i'%i]
            p = pow(pp.distfun(x,y,bx,by),3)
            Fx = -m*(x-bx)/p
            Fy = -m*(y-by)/p
            Fxs.append(Fx)
            Fys.append(Fy)
            Fs.append(sqrt(Fx*Fx+Fy*Fy))
        return dict(zip(ixs, Fs)), dict(zip(ixs, zip(Fxs, Fys)))

    def set_planet_data(self, n, data):
        assert n in range(self.N)

        # default to old radius, unless updated (for masses)
        r = self.model.query('pars')['r%i'%n]
        d = self.density[n]
        pardict = {}
        for key, val in data.items():
            if key == 'r':
                pardict['r%i'%n] = val
                r = val
                self.radii[n] = r
            elif key == 'x':
                pardict['bx%i'%n] = val
                p = self.pos[n]
                self.pos[n] = (val, p.y)
            elif key == 'y':
                pardict['by%i'%n] = val
                p = self.pos[n]
                self.pos[n] = (p.x, val)
            elif key == 'd':
                d = val
                self.density[n] = d
            else:
                raise ValueError("Invalid parameter key: %s"%key)
            pardict['m%i'%n] = G*d*np.pi*r*r

        self.model.set(pars=pardict)
        self.body_pars.update(pardict)

        self.trajline = None
        self.startpt = None
        self.endpt = None
        self.go(run=False)
        self.graphics_refresh()

    def onselect_box(self, eclick, erelease):
        self.mouse_wait_state_owner = None

    def get_forces(self, x, y):
        """
        For given x, y coord arguments, returns two dictionaries keyed
        by body number (1-N):
        net force magnitude, force vector
        """
        # Bombardier specific
        Fxs = []
        Fys = []
        Fs = []
        pars = self.model.query('pars')
        ixs = range(self.N)
        for i in ixs:
            m = pars['m%i'%i]
            bx = pars['bx%i'%i]
            by = pars['by%i'%i]
            p = pow(pp.distfun(x,y,bx,by),3)
            Fx = -m*(x-bx)/p
            Fy = -m*(y-by)/p
            Fxs.append(Fx)
            Fys.append(Fy)
            Fs.append(sqrt(Fx*Fx+Fy*Fy))
        return dict(zip(ixs, Fs)), dict(zip(ixs, zip(Fxs, Fys)))

    def model_namer(self):
        name = 'sim_N%i'%self.N+'_fig%i'%self.fignum
        return name


# Scenario specification (codes refer to usage document)
# ! W1a Objects:
body_setup1 = setup['Full_model']

game1 = GUIrocket(body_setup1, "Scenario 1: Game 1", axisbgcol='white')
# ! W1b Initial conditions
game1.set( (-79, 0.7) )

ltarget = gx.line_GUI(game1, pp.Point2D(0.36, 0.74),
                      pp.Point2D(0.42, 0.8), subplot = '11')

ltarget.make_event_def('target1', 1)
game1.setup_gen(game1.model_namer)

# make event terminal
game1.model.setDSEventTerm('gen', 'exit_ev_target1', True)

target = target4D_line('test_line', pars=args(pt1=pp.Point2D((ltarget.x1, ltarget.y1)),
                                          pt2=pp.Point2D((ltarget.x2, ltarget.y2)),
                                          speed_inter=Interval('speed', float, (1,2)),
                                          bearing_inter=Interval('bearing', float, (-15,45)),
                                          loc_event_name='exit_ev_target1'))

game1.calc_context = calc_context_forces(game1, 'con1')
con1 = game1.calc_context
w1 = con1.workspace
variability_force = fovea.make_measure('variability_force', 'math.sqrt(np.std(net_Fs))')
con1.attach(variability_force)

game1.go()
test_model = intModelInterface(game1.model)
print("Success? %s"%(str(target(test_model))))

#print("Variability of net force felt along trajectory = %.3f" % con1.variability_force())
print(" (smaller is better)")

# alternative (deprecated) method, shown for reference
ecc1 = eccentricity_vs_n(game1, 1)
peri1 = pericenter_vs_n(game1, 1, ecc1)
print("Eccentricity = %.3f" % ecc1)

dom_thresh = 0.6

def body4_dominant_at_point(pt_array, fsign=None):
    """
    Returns scalar relative to user threshold of %age dominant out of net force
    """
    global dom_thresh
    net_Fs = game1.user_func(pt_array[0],pt_array[1])[0]
    return net_Fs[4]/sum(list(net_Fs.values())) - dom_thresh

game1.assign_user_func(game1.get_forces)
game1.current_domain_handler.assign_criterion_func(body4_dominant_at_point)

fig_struct, figure = game1.plotter._resolveFig(None)

#class snap_point():
    #def __init__(self, x, y):
        #self.xdata = x
        #self.ydata = y

#sp = snap_point(-0.51, 0.51)
#game1.mouse_event_snap(sp)

halt = True<|MERGE_RESOLUTION|>--- conflicted
+++ resolved
@@ -54,9 +54,6 @@
 
         global plotter
         plotter = gx.plotter2D()
-<<<<<<< HEAD
-        graphics.diagnosticGUI.__init__(self, plotter)
-=======
         gx.diagnosticGUI.__init__(self, plotter)
 
         # Sim setup
@@ -79,8 +76,6 @@
 
         # if defined, will be refreshed on each Go!
         self.calc_context = None
-
->>>>>>> f03a7f9a
 
         # --- SPECIFIC TO BOMBARDIER
         # Setup shoot params
@@ -291,11 +286,11 @@
         extra_fnspecs = {}
         extra_pars = {}
         extra_auxvars = {}
-        for gui_obj in self.context_objects:
-            extra_events.append(gui_obj.extra_events)
-            extra_fnspecs.update(gui_obj.extra_fnspecs)
-            extra_pars.update(gui_obj.extra_pars)
-            extra_auxvars.update(gui_obj.extra_auxvars)
+        for con_obj in self.context_objects.values():
+            extra_events.append(con_obj.extra_events)
+            extra_fnspecs.update(con_obj.extra_fnspecs)
+            extra_pars.update(con_obj.extra_pars)
+            extra_auxvars.update(con_obj.extra_auxvars)
 
         Fx_str = ""
         Fy_str = ""
